import logging
import os
import re
import sys
import tempfile
from typing import List, Literal, Union

import librosa
import numpy as np
import torch
import onnxruntime
from funasr_onnx import Fsmn_vad_online, SenseVoiceSmall
from funasr_onnx.utils.sentencepiece_tokenizer import SentencepiecesTokenizer
from pysrt import SubRipFile, SubRipItem, SubRipTime
from resampy.core import resample
from torchaudio.pipelines import MMS_FA as bundle
import gc
from tqdm.auto import tqdm

from corrector import correct
from denoiser import denoiser
from TranscribeResult import TranscribeResult
from utils import load_dict

logger = logging.getLogger(__name__)

<<<<<<< HEAD
# Set up device and providers
available_providers = onnxruntime.get_available_providers()
DEVICE = "cuda" if "CUDAExecutionProvider" in available_providers else "cpu"
PROVIDERS = (
    "CUDAExecutionProvider" 
    if "CUDAExecutionProvider" in available_providers
    else "CPUExecutionProvider"
)

logger.info(f"Using device: {DEVICE}")
logger.info(f"Available ONNX providers: {available_providers}")
logger.info(f"Selected providers: {PROVIDERS}")

asr_model = SenseVoiceSmall(
    "./models/iic/SenseVoiceSmall", batch_size=1, quantize=True, providers=PROVIDERS
)
vad_model = Fsmn_vad_online(
    "./models/iic/speech_fsmn_vad_zh-cn-16k-common-pytorch",
    batch_size=1,
    quantize=True,
    providers=PROVIDERS,
=======
tokenizer = SentencepiecesTokenizer(
    bpemodel=os.path.join(
        "./models/iic/SenseVoiceSmall", "chn_jpn_yue_eng_ko_spectok.bpe.model"
    )
>>>>>>> e93959fd
)

LABELS = [tokenizer.sp.IdToPiece(i) for i in range(tokenizer.sp.piece_size())]
special_labels = [
    label for label in LABELS if label.startswith("<|") and label.endswith("|>")
]

special_token_ids = [
    tokenizer.sp.PieceToId(i)
    for i in ["<s>", "</s>", "<unk>", "<pad>"] + special_labels
]
aligner = bundle.get_aligner()
SAMPLE_RATE = 16000

t2s_char_dict, char_jyutping_dict, jyutping_char_dict, chars_freq = load_dict()


def asr(
    wav_content: Union[str, np.ndarray, List[str]],
    language="yue",
    textnorm: Union[Literal["withitn", "woitn"]] = "withitn",
    with_punct=False,
) -> List["TranscribeResult"]:
    """
    Perform ASR on the given audio content. Returns a list of TranscribeResult objects which represent SRT lines.

    Args:
        wav_content (Union[str, np.ndarray, List[str]]): Audio content to transcribe.
        language (str, optional): Language code. Defaults to "yue".
        textnorm (Union[Literal["withitn", "woitn"]], optional): Text normalization. Defaults to "withitn".
        with_punct (bool, optional): Include punctuation. Defaults to False.

    Returns:
        List[TranscribeResult]: A list of TranscribeResult objects.
    """
    asr_model = SenseVoiceSmall(
        "./models/iic/SenseVoiceSmall", batch_size=1, quantize=True
    )
    language_input = language
    textnorm_input = textnorm
    language_list, textnorm_list = asr_model.read_tags(language_input, textnorm_input)
    waveform = asr_model.load_data(
        wav_content, asr_model.frontend.opts.frame_opts.samp_freq
    )
    feats, feats_len = asr_model.extract_feat(waveform)
    _language_list = language_list[0:1]
    _textnorm_list = textnorm_list[0:1]
    segments = []
    results = []

    ctc_logits, _ = asr_model.infer(
        feats,
        feats_len,
        np.array(_language_list, dtype=np.int32),
        np.array(_textnorm_list, dtype=np.int32),
    )
    ctc_logits = torch.from_numpy(ctc_logits).float().to(DEVICE)
    ratio = waveform[0].shape[0] / ctc_logits.size(1) / SAMPLE_RATE
    # support batch_size=1 only currently
    x = ctc_logits[0]
    # log_softmax
    x = torch.nn.functional.log_softmax(x, dim=-1)
    yseq = x.argmax(dim=-1)
    yseq = torch.unique_consecutive(yseq, dim=-1)

    mask = yseq != asr_model.blank_id
    preds = yseq[mask]
    token_spans = aligner(ctc_logits[0], preds.unsqueeze(0))[0]
    results = _process_segments(token_spans, ratio, with_punct)

    # release memory
    del asr_model
    gc.collect()

    return results


def _process_segments(
    token_spans,
    ratio,
    with_punct,
    punct_labels=",?!。，；？！",
    sep_labels="?!。；？！",
):
    """
    Processes token spans into segments with optional punctuation handling.

    Args:
        token_spans (list): A list of token spans, where each span contains a token, start time, and end time.
        ratio (float): A ratio to adjust the start and end times of the segments.
        with_punct (bool): A flag indicating whether to include punctuation in the segments.
        punct_labels (str, optional): A string of punctuation characters to consider. Defaults to "?!。，；？！".
        sep_labels (str, optional): A string of separator characters to consider. Defaults to "?!。；？

    Returns:
        list: A list of TranscribeResult objects, each containing text, start time, and end time.
    """
    segments = []

    for token_span in token_spans:
        label = tokenizer.sp.IdToPiece(token_span.token)

        if token_span.token in special_token_ids:
            continue

        segments.append(
            TranscribeResult(
                text=label,
                start_time=token_span.start * ratio,
                end_time=token_span.end * ratio,
            )
        )

    results = []
    start_idx = 0
    end_idx = 1

    while end_idx < len(segments):
        current_segment = segments[end_idx]

        if current_segment.text in sep_labels:
            curr_end_idx = end_idx

            if with_punct:
                curr_end_idx += 1

            text = "".join(
                [segment.text for segment in segments[start_idx:curr_end_idx]]
            )

            if not with_punct:
                text = re.sub(f"[{punct_labels}]", " ", text)

            results.append(
                TranscribeResult(
                    text=text,
                    start_time=segments[start_idx].start_time,
                    end_time=segments[end_idx].end_time,
                )
            )
            start_idx = end_idx + 1

        end_idx += 1

    return results


def slice_padding_audio_samples(speech, speech_lengths, vad_segments):
    """
    Slice and pad audio samples based on VAD segments.
    """
    speech_list = []
    speech_lengths_list = []
    for _, segment in enumerate(vad_segments):
        bed_idx = int(segment[0][0] * 16)
        end_idx = min(int(segment[0][1] * 16), speech_lengths)
        speech_i = speech[bed_idx:end_idx]
        speech_lengths_i = end_idx - bed_idx
        speech_list.append(speech_i)
        speech_lengths_list.append(speech_lengths_i)

    return speech_list, speech_lengths_list


<<<<<<< HEAD
def transcribe(audio_file: str) -> List["TranscribeResult"]:
    """
    Main function to transcribe an audio file.
    """
    logger.info("Loading audio file: %s", audio_file)
    speech, sr = librosa.load(audio_file)

    logger.info("Denoising speech")
    speech, new_sr = denoiser(speech, sr)
=======
def speech_segmentation(speech, sr):
    vad_model = Fsmn_vad_online(
        "./models/iic/speech_fsmn_vad_zh-cn-16k-common-pytorch",
        batch_size=1,
        quantize=True,
    )
    res = vad_model(speech)

    # release memory
    del vad_model
    gc.collect()

    return res
>>>>>>> e93959fd


def transcribe(
    audio_file: str, sr=16000, use_denoiser=False, with_punct=False
) -> List["TranscribeResult"]:
    speech, sr = librosa.load(audio_file, sr=sr)

    if use_denoiser:
        logger.info("Denosing speech...")

        speech, _ = denoiser(speech, sr)

    if sr != 16_000:
        speech = resample(speech, sr, 16_000, filter="kaiser_best", parallel=True)

    logger.info("Segmenting speech...")

    res = speech_segmentation(speech, sr)

    vadsegments = res[0]
    n = len(vadsegments)
    speech_lengths = len(speech)
    results = []

    logger.info("Number of segments: %d", n)

    if not n:
        return []

    for j, _ in tqdm(enumerate(range(n)), total=n, desc="Transcribing"):
        speech_j, speech_lengths_j = slice_padding_audio_samples(
            speech, speech_lengths, [[vadsegments[j]]]
        )
        stt_results = asr(speech_j[0])
        timestamp_offset = ((vadsegments[j][0] * 16) / 16_000) - 0.1

        if len(stt_results) < 1:
            continue

        # add timestamp offset
        for result in stt_results:
            result.start_time += timestamp_offset
            result.end_time += timestamp_offset

        results.extend(stt_results)

    # convert to Traditional Chinese
    bert_model = BertModel("./models/hon9kon9ize/bert-large-cantonese")

    for result in tqdm(
        results, total=len(results), desc="Converting to Traditional Chinese"
    ):
        result.text = correct(result.text, t2s_char_dict, "opencc")

    return results


def to_srt(results: List["TranscribeResult"]) -> str:
    """
    Convert the list of TranscrbeResult objects into a SRT file
    """
    srt = SubRipFile()

    for i, t in enumerate(results):
        start = SubRipTime(seconds=t.start_time)
        end = SubRipTime(seconds=t.end_time)
        item = SubRipItem(index=i, start=start, end=end, text=t.text)
        srt.append(item)

    temp_file = tempfile.gettempdir() + "/output.srt"
    srt.save(temp_file)

    with open(temp_file, "r", encoding="utf-8") as f:
        srt_text = f.read()

    os.remove(temp_file)

    return srt_text<|MERGE_RESOLUTION|>--- conflicted
+++ resolved
@@ -24,7 +24,6 @@
 
 logger = logging.getLogger(__name__)
 
-<<<<<<< HEAD
 # Set up device and providers
 available_providers = onnxruntime.get_available_providers()
 DEVICE = "cuda" if "CUDAExecutionProvider" in available_providers else "cpu"
@@ -46,12 +45,11 @@
     batch_size=1,
     quantize=True,
     providers=PROVIDERS,
-=======
+
 tokenizer = SentencepiecesTokenizer(
     bpemodel=os.path.join(
         "./models/iic/SenseVoiceSmall", "chn_jpn_yue_eng_ko_spectok.bpe.model"
     )
->>>>>>> e93959fd
 )
 
 LABELS = [tokenizer.sp.IdToPiece(i) for i in range(tokenizer.sp.piece_size())]
@@ -216,7 +214,6 @@
     return speech_list, speech_lengths_list
 
 
-<<<<<<< HEAD
 def transcribe(audio_file: str) -> List["TranscribeResult"]:
     """
     Main function to transcribe an audio file.
@@ -226,7 +223,7 @@
 
     logger.info("Denoising speech")
     speech, new_sr = denoiser(speech, sr)
-=======
+
 def speech_segmentation(speech, sr):
     vad_model = Fsmn_vad_online(
         "./models/iic/speech_fsmn_vad_zh-cn-16k-common-pytorch",
@@ -240,7 +237,6 @@
     gc.collect()
 
     return res
->>>>>>> e93959fd
 
 
 def transcribe(

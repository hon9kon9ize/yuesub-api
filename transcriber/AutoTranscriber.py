--- conflicted
+++ resolved
@@ -87,14 +87,9 @@
 
             if not asr_result:
                 continue
-<<<<<<< HEAD
+
             start_segment_time = max(0, segment['start'] / 16_000.0 + self.offset_in_seconds)
             end_segment_time = segment['end'] / 16_000.0  + self.offset_in_seconds
-=======
-
-            start_segment_time = max(0, segment[0] / 1000.0 + self.offset_in_seconds)
-            end_segment_time = segment[1] / 1000.0 + self.offset_in_seconds
->>>>>>> 62a98c95
 
             # Convert ASR result to TranscribeResult format
             segment_result = TranscribeResult(

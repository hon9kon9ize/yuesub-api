import os
import argparse
import logging
from pathlib import Path
import transcribe

logging.basicConfig(level=logging.INFO)

import utils

logger = logging.getLogger(__file__)

model_dirs = [
    "models/hon9kon9ize/bert-large-cantonese",
    "models/iic/SenseVoiceSmall",
    "models/iic/speech_fsmn_vad_zh-cn-16k-common-pytorch",
    "models/denoiser.onnx",
]


def main():
    # python cli.py your_audio_file.mp3 --output-dir output
    parser = argparse.ArgumentParser()
    parser.add_argument("audio_file", type=str)
    parser.add_argument(
        "--punct", help="Whether to keep punctuation", action="store_true"
    )
    parser.add_argument(
        "--denoise", help="Whether to denoise the audio", action="store_true"
    )
    parser.add_argument("--output-dir", type=str, default="output")
    args = parser.parse_args()

    # check if all the models are downloaded
    for model_dir in model_dirs:
        if not os.path.exists(model_dir):
            logger.error(
                "Model not found, please run `python download_models.py` first"
            )
            return

    logger.info("Transcribing %s", args.audio_file)

<<<<<<< HEAD
    transcribe_results = utils.transcribe(
        args.audio_file, 16_000, use_denoiser=args.denoise, with_punct=args.punct
    )
=======
    transcribe_results = transcribe.transcribe(args.audio_file)
>>>>>>> 62f47a51

    if len(transcribe_results) == 0:
        logger.error("No transcriptions found")

    srt_text = transcribe.to_srt(transcribe_results)
    filename = args.audio_file.split("/")[-1].split(".")[0]
    output_dir = Path(args.output_dir)
    filename = output_dir.joinpath(f"{filename}.srt")

    if not os.path.exists(args.output_dir):
        os.makedirs(args.output_dir)

    with open(filename, "w", encoding="utf-8") as f:
        f.write(srt_text)

    logger.info("Transcription saved to %s.srt", filename)


if __name__ == "__main__":
    main()<|MERGE_RESOLUTION|>--- conflicted
+++ resolved
@@ -41,13 +41,9 @@
 
     logger.info("Transcribing %s", args.audio_file)
 
-<<<<<<< HEAD
-    transcribe_results = utils.transcribe(
+    transcribe_results = transcribe.transcribe(
         args.audio_file, 16_000, use_denoiser=args.denoise, with_punct=args.punct
     )
-=======
-    transcribe_results = transcribe.transcribe(args.audio_file)
->>>>>>> 62f47a51
 
     if len(transcribe_results) == 0:
         logger.error("No transcriptions found")

import os
import argparse
import logging
from pathlib import Path
<<<<<<< HEAD
import transcribe
=======
>>>>>>> 14dd4130

logging.basicConfig(level=logging.INFO)

import utils

logger = logging.getLogger(__file__)

model_dirs = [
    "models/hon9kon9ize/bert-large-cantonese",
    "models/iic/SenseVoiceSmall",
    "models/iic/speech_fsmn_vad_zh-cn-16k-common-pytorch",
    "models/denoiser.onnx",
]


def main():
    # python cli.py your_audio_file.mp3 --output-dir output
    parser = argparse.ArgumentParser()
    parser.add_argument("audio_file", type=str)
    parser.add_argument(
        "--punct", help="Whether to keep punctuation", action="store_true"
    )
    parser.add_argument("--output-dir", type=str, default="output")
    args = parser.parse_args()

    # check if all the models are downloaded
    for model_dir in model_dirs:
        if not os.path.exists(model_dir):
            logger.error(
                "Model not found, please run `python download_models.py` first"
            )
            return

    logger.info("Transcribing %s", args.audio_file)

    transcribe_results = transcribe.transcribe(args.audio_file)

    if len(transcribe_results) == 0:
        logger.error("No transcriptions found")

    srt_text = transcribe.to_srt(transcribe_results)
    filename = args.audio_file.split("/")[-1].split(".")[0]
    output_dir = Path(args.output_dir)
    filename = output_dir.joinpath(f"{filename}.srt")

    if not os.path.exists(args.output_dir):
        os.makedirs(args.output_dir)

    with open(filename, "w", encoding="utf-8") as f:
        f.write(srt_text)

    logger.info("Transcription saved to %s.srt", filename)


if __name__ == "__main__":
    main()<|MERGE_RESOLUTION|>--- conflicted
+++ resolved
@@ -2,10 +2,7 @@
 import argparse
 import logging
 from pathlib import Path
-<<<<<<< HEAD
 import transcribe
-=======
->>>>>>> 14dd4130
 
 logging.basicConfig(level=logging.INFO)
 

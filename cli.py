import argparse
import logging
import os
from pathlib import Path

from utils import to_srt

<<<<<<< HEAD
from transcriber.AutoTranscriber import AutoTranscriber
=======
from transcriber import StreamTranscriber, Transcriber, AutoTranscriber
>>>>>>> b6f57421

# Configure logging first, before any imports
logging.basicConfig(
    level=logging.INFO,
    format="%(asctime)s - %(name)s - %(levelname)s - %(message)s",
    force=True,  # Override any existing logger configurations
)


logger = logging.getLogger(__name__)

MODEL_DIRS = [
    "models/iic/SenseVoiceSmall",
    "models/iic/speech_fsmn_vad_zh-cn-16k-common-pytorch",
    "models/denoiser.onnx",
]


def check_models():
    """Check if all required models are downloaded"""
    for model_dir in MODEL_DIRS:
        if not os.path.exists(model_dir):
            raise FileNotFoundError(
                f"Model not found: {model_dir}\n"
                "Please run `python download_models.py` first"
            )
    if not os.path.exists("models/hon9kon9ize/bert-large-cantonese"):
        logger.info(
            "models/hon9kon9ize/bert-large-cantonese not found, only OpenCC corrector is available",
        )


def save_transcription(srt_text: str, audio_file: str, output_dir: str):
    """Save transcription to SRT file"""
    filename = Path(audio_file).stem
    output_path = Path(output_dir)
    output_path.mkdir(exist_ok=True)

    srt_path = output_path / f"{filename}.srt"
    with open(srt_path, "w", encoding="utf-8") as f:
        f.write(srt_text)

    logger.info("Transcription saved to %s", srt_path)


def main():
    parser = argparse.ArgumentParser(description="Transcribe audio to SRT subtitles")
    parser.add_argument("audio_file", type=str, help="Path to audio file")
    parser.add_argument(
        "--punct", help="Whether to keep punctuation", action="store_true"
    )
    parser.add_argument(
        "--denoise", help="Whether to denoise the audio", action="store_true"
    )
    parser.add_argument(
        "--output-dir",
        type=str,
        default="output",
        help="Output directory for SRT files",
    )
    parser.add_argument(
        "--onnx",
        help="Use ONNX runtime for inference",
        action="store_true",
        default=False,
    )
    parser.add_argument(
        "--stream",
        help="Streaming the transcription preview while processing",
        action="store_true",
        default=False,
    )
    parser.add_argument(
        "--corrector",
        type=str,
        default="opencc",
        help="Corrector type: opencc or bert",
        choices=["opencc", "bert"],
    )
    parser.add_argument(
        "--verbose", help="Increase output verbosity", action="store_true", default=True
    )

    args = parser.parse_args()

    transcriber_class = [StreamTranscriber, AutoTranscriber, Transcriber][
        0 if args.stream == True else 1 if args.onnx == True else 2
    ]

    try:
        logger.info("Checking models")
        check_models()

        logger.info("Transcribing %s", args.audio_file)

<<<<<<< HEAD
        transcriber = AutoTranscriber(
=======
        transcriber = transcriber_class(
>>>>>>> b6f57421
            corrector="opencc", use_denoiser=args.denoise, with_punct=args.punct
        )

        transcribe_results = transcriber.transcribe(args.audio_file)

        if not transcribe_results:
            logger.error("No transcriptions found")
            return

        srt_text = to_srt(transcribe_results)
        save_transcription(srt_text, args.audio_file, args.output_dir)

    except Exception as e:
        logger.error("Error during transcription: %s", str(e))
        raise


if __name__ == "__main__":
    main()<|MERGE_RESOLUTION|>--- conflicted
+++ resolved
@@ -5,11 +5,7 @@
 
 from utils import to_srt
 
-<<<<<<< HEAD
-from transcriber.AutoTranscriber import AutoTranscriber
-=======
 from transcriber import StreamTranscriber, Transcriber, AutoTranscriber
->>>>>>> b6f57421
 
 # Configure logging first, before any imports
 logging.basicConfig(
@@ -105,11 +101,7 @@
 
         logger.info("Transcribing %s", args.audio_file)
 
-<<<<<<< HEAD
-        transcriber = AutoTranscriber(
-=======
         transcriber = transcriber_class(
->>>>>>> b6f57421
             corrector="opencc", use_denoiser=args.denoise, with_punct=args.punct
         )
 

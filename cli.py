--- conflicted
+++ resolved
@@ -55,9 +55,9 @@
 
 def main():
     parser = argparse.ArgumentParser(
-        description="Transcribe Cantonese audio to SRT subtitles")
-    parser.add_argument("input_path", type=str,
-                        help="Path to audio file or directory")
+        description="Transcribe Cantonese audio to SRT subtitles"
+    )
+    parser.add_argument("input_path", type=str, help="Path to audio file or directory")
     parser.add_argument(
         "--punct",
         help="Whether to keep punctuation",
@@ -103,7 +103,10 @@
     )
 
     parser.add_argument(
-        "--offset_in_seconds", help="Offset in seconds to adjust the start time of the transcription", type=float, default=-0.25
+        "--offset_in_seconds",
+        help="Offset in seconds to adjust the start time of the transcription",
+        type=float,
+        default=-0.25,
     )
     args = parser.parse_args()
 
@@ -120,14 +123,11 @@
 
         # Initialize transcriber once for all files
         transcriber = transcriber_class(
-<<<<<<< HEAD
             corrector="opencc",
             use_denoiser=args.denoise,
             with_punct=args.punct,
+            offset_in_seconds=args.offset_in_seconds,
             max_length_seconds=args.max_length,
-=======
-            corrector="opencc", use_denoiser=args.denoise, with_punct=args.punct, offset_in_seconds=args.offset_in_seconds
->>>>>>> b5be1266
         )
 
         input_path = Path(args.input_path)
@@ -138,12 +138,12 @@
         else:
             # Directory mode
             audio_files = [
-                str(f) for f in input_path.glob("*")
+                str(f)
+                for f in input_path.glob("*")
                 if f.suffix.lower() in SUPPORTED_FORMATS
             ]
             if not audio_files:
-                logger.error(
-                    "No audio files found in directory: %s", input_path)
+                logger.error("No audio files found in directory: %s", input_path)
                 return
             logger.info("Found %d audio files to process", len(audio_files))
 
@@ -154,8 +154,7 @@
                 transcribe_results = transcriber.transcribe(audio_file)
 
                 if not transcribe_results:
-                    logger.warning(
-                        "No transcriptions found for %s", audio_file)
+                    logger.warning("No transcriptions found for %s", audio_file)
                     continue
 
                 srt_text = to_srt(transcribe_results)
